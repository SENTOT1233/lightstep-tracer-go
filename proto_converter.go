--- conflicted
+++ resolved
@@ -114,18 +114,14 @@
 	case reflect.Bool:
 		field.Value = &cpb.KeyValue_BoolValue{BoolValue: reflectedValue.Bool()}
 	default:
-<<<<<<< HEAD
-		field.Value = &cpb.KeyValue_StringValue{StringValue: fmt.Sprint(reflectedValue)}
-		emitEvent(newEventUnsupportedValue(key, value, nil))
-=======
 		var s string
 		if stringer, ok := value.(fmt.Stringer); ok {
 			s = stringer.String()
 		} else {
 			s = fmt.Sprintf("%#v", value)
+			emitEvent(newEventUnsupportedValue(key, value, nil))
 		}
 		field.Value = &cpb.KeyValue_StringValue{StringValue: s}
->>>>>>> bd22cf98
 	}
 	return &field
 }
